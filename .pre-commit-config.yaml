--- conflicted
+++ resolved
@@ -19,13 +19,8 @@
     hooks:
       - id: flake8
         args: ['--config=setup.cfg']
-<<<<<<< HEAD
   - repo: https://github.com/psf/black
-    rev: 22.1.0
-=======
--   repo: https://github.com/psf/black
     rev: 22.3.0
->>>>>>> f273ef3d
     hooks:
       - id: black
   - repo: https://github.com/asottile/pyupgrade
