cdsapi
cftime
clisops
custom-inherit>=2.3.0
dask
distributed
ecmwf-api-client
fabric
fiona
geojson
geopandas
h5netcdf
intake
intake-esm
netCDF4
numpy
pandas
paramiko>=2.6.0
pint
pyessv
pyproj
rasterio
regionmask
requests
rioxarray
<<<<<<< HEAD
=======
s3fs
>>>>>>> 97bac070
schema
scp
shapely
xarray
xclim
zarr<|MERGE_RESOLUTION|>--- conflicted
+++ resolved
@@ -13,6 +13,7 @@
 intake
 intake-esm
 netCDF4
+numcodecs
 numpy
 pandas
 paramiko>=2.6.0
@@ -23,10 +24,7 @@
 regionmask
 requests
 rioxarray
-<<<<<<< HEAD
-=======
 s3fs
->>>>>>> 97bac070
 schema
 scp
 shapely
