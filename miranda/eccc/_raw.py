######################################################################
# S.Biner, Ouranos, mai 2019
#
# methodologie
#
# 1) on rassemble les fichiers netcdf des differentes eccc en un seul fichier netCDF.
#
# 2) on scan les fichiers sources annuels en cherchant une variable et on sauve
# ce qu'on trouve dans des fichiers netcdf. On applique aussi les flags
# et on fait les changements d'unites
#
# obtenu via http://climate.weather.gc.ca/index_e.html en cliquant sur 'about the data'
#######################################################################
import logging
import time
from dask.diagnostics import ProgressBar
from calendar import monthrange
from datetime import datetime as dt
from logging import config
from pathlib import Path
from typing import List
from typing import Optional
from typing import Union

import numpy as np
import pandas as pd
import xarray as xr
from dask.diagnostics import ProgressBar

from miranda.scripting import LOGGING_CONFIG
from miranda.utils import eccc_cf_daily_metadata
from miranda.utils import eccc_cf_hourly_metadata

config.dictConfig(LOGGING_CONFIG)

__all__ = [
    "aggregate_nc_files",
    "convert_hourly_flat_files",
    "convert_daily_flat_files",
]


def convert_hourly_flat_files(
    source_files: Union[str, Path],
    output_folder: Union[str, Path, List[Union[str, int]]],
    variables: Union[str, List[str]],
    missing_value: int = -9999,

) -> None:
    """

    Parameters
    ----------
    source_files : Union[str, Path]
    output_folder : Union[str, Path]
    variables : Union[str, List[str]
    missing_value : int

    Returns
    -------
    None
    """
    func_time = time.time()

    if isinstance(variables, (str, int)):
        variables = [variables]

    for variable_code in variables:
        info = eccc_cf_hourly_metadata(variable_code)
        variable_code = str(variable_code).zfill(3)
        variable_name = info["standard_name"]
        variable_file_name = info["nc_name"]

        # Preparing the data extraction
        titre_colonnes = "code year month day code_var ".split()
        for i in range(1, 25):
            titre_colonnes.append("D{:0n}".format(i))
            titre_colonnes.append("F{:0n}".format(i))

        rep_nc = Path(output_folder).joinpath(variable_file_name)
        rep_nc.mkdir(parents=True, exist_ok=True)

        # Loop on the files
        if 262 < int(variable_code) <= 280:
            list_files = Path(source_files).rglob("HLY*RCS*.gz")
        else:
            list_files = Path(source_files).rglob("HLY*.gz")

        errored_files = list()
        for fichier in list_files:
            logging.info("Processing file: {}.".format(fichier))

            # Create a dataframe from the files
            try:
                df = pd.read_fwf(
                    fichier,
                    widths=[7, 4, 2, 2, 3] + [6, 1] * 24,
                    names=titre_colonnes,
                    dtype={"year": int, "month": int, "day": int, "code_var": str},
                )
            except ValueError:
                logging.error(
                    "File {} was unable to be read. This is probably an issue with the file.".format(
                        fichier
                    )
                )
                errored_files.append(fichier)
                continue

            # Loop through the station codes
            l_codes = df["code"].unique()
            for code in l_codes:
                df_code = df[df["code"] == code]

                # Abort if the variable is not found
                if variable_code not in df_code["code_var"].unique():
                    logging.info(
                        "Variable `{}` not found for station code: {}. Continuing...".format(
                            variable_file_name, code
                        )
                    )
                    continue

                # Treat the data
                logging.info(
                    "Converting `{}` for station code: {}".format(
                        variable_file_name, code
                    )
                )

                # Dump the data into a DataFrame
                df_var = df_code[df_code["code_var"] == variable_code].copy()

                # Mask the data according to the missing values flag
                df_var = df_var.replace(missing_value, np.nan)

                # Decode the values and flags
                dfd = df_var.loc[:, ["D{:0n}".format(i) for i in range(1, 25)]]
                dff = df_var.loc[:, ["F{:0n}".format(i) for i in range(1, 25)]]

                # Remove the "NaN" flag
                dff = dff.fillna("")

                # Use the flag to mask the values
                val = np.asfarray(dfd.values)
                flag = dff.values
                mask = np.isin(flag, info["missing_flags"])
                val[mask] = np.nan

                # Treat according to units conversions
                val = val * info["scale_factor"] + info["add_offset"]

                # Create the DataArray
                dates = dict(time=list())
                for index, row in df_var.iterrows():
                    for h in range(0, 24):
                        dates["time"].append(
                            dt(int(row.year), int(row.month), int(row.day), h)
                        )

                ds = xr.Dataset()
                da_val = xr.DataArray(val.flatten(), coords=dates, dims=["time"])
                da_val = da_val.rename(variable_file_name)
                da_val.attrs["units"] = info["nc_units"]
                da_val.attrs["id"] = code
                da_val.attrs["element_number"] = variable_code
                da_val.attrs["standard_name"] = variable_name
                da_val.attrs["long_name"] = info["long_name"]

                da_flag = xr.DataArray(flag.flatten(), coords=dates, dims=["time"])
                da_flag.attrs["long_name"] = "data flag"
                da_flag.attrs["note"] = "See ECCC technical documentation for details"

                ds[variable_file_name] = da_val
                ds["flag"] = da_flag

                # save the file in NetCDF format
                start_year = ds.time.dt.year.values[0]
                end_year = ds.time.dt.year.values[-1]

                station_folder = rep_nc.joinpath(str(code))
                station_folder.mkdir(parents=True, exist_ok=True)

                if start_year == end_year:
                    f_nc = "{c}_{vc}_{v}_{sy}.nc".format(
                        c=code, vc=variable_code, v=variable_file_name, sy=start_year
                    )
                else:
                    f_nc = "{c}_{vc}_{v}_{sy}_{ey}.nc".format(
                        c=code,
                        vc=variable_code,
                        v=variable_file_name,
                        sy=start_year,
                        ey=end_year,
                    )

                ds.attrs["Conventions"] = "CF-1.7"

                ds.attrs[
                    "title"
                ] = "Environment and Climate Change Canada (ECCC) weather eccc"
                ds.attrs[
                    "history"
                ] = "{}: Merged from multiple individual station files to n-dimensional array.".format(
                    dt.now().strftime("%Y-%m-%d %X")
                )
                ds.attrs["version"] = "v{}".format(dt.now().strftime("%Y.%m"))
                ds.attrs["institution"] = "Environment and Climate Change Canada (ECCC)"
                ds.attrs[
                    "source"
                ] = "Weather Station data <ec.services.climatiques-climate.services.ec@canada.ca>"
                ds.attrs[
                    "references"
                ] = "https://climate.weather.gc.ca/doc/Technical_Documentation.pdf"
                ds.attrs[
                    "comment"
                ] = "Acquired on demand from data specialists at ECCC Climate Services / Services Climatiques"
                ds.attrs[
                    "redistribution"
                ] = "Redistribution policy unknown. For internal use only."

                ds.to_netcdf(station_folder.joinpath(f_nc))

    logging.warning(
        "Process completed in {:.2f} seconds".format(time.time() - func_time)
    )


def convert_daily_flat_files(
    source_files: Union[str, Path],
    output_folder: Union[str, Path],
    variables: Union[str, int, List[Union[str, int]]],
    missing_value: int = -9999,
) -> None:
    """

    Parameters
    ----------
    source_files : Union[str, Path]
    output_folder : Union[str, Path]
    variables : Union[str, int, List[Union[str, int]]
      Variable codes (001, 002, 103, etc.)
    missing_value : int

    Returns
    -------
    None
    """
    func_time = time.time()

    if isinstance(variables, (str, int)):
        variables = [variables]

    for variable_code in variables:
        info = eccc_cf_daily_metadata(variable_code)
        variable_code = str(variable_code).zfill(3)
        nc_name = info["nc_name"]

        # Prepare the data extraction
        titre_colonnes = "code year month code_var".split()
        for i in range(1, 32):
            titre_colonnes.append("D{:0n}".format(i))
            titre_colonnes.append("F{:0n}".format(i))

        # Create the output directory
        rep_nc = Path(output_folder).joinpath(nc_name)
        rep_nc.mkdir(parents=True, exist_ok=True)

        # Loop on the files
        list_files = list()
        if isinstance(source_files, list) or Path(source_files).is_file():
            list_files.append(source_files)
        else:
            list_files.extend(Path(source_files).rglob("*DLY*"))

        errored_files = list()
        for fichier in list_files:
            logging.info("Processing file: {}.".format(fichier))

            # Create a Pandas DataFrame from the files
            try:
                df = pd.read_fwf(
                    fichier,
                    widths=[7, 4, 2, 3] + [6, 1] * 31,
                    names=titre_colonnes,
                    dtype={"year": int, "month": int, "code_var": str},
                )
            except ValueError:
                logging.error(
                    "File {} was unable to be read. This is probably an issue with the file.".format(
                        fichier
                    )
                )
                errored_files.append(fichier)
                continue

            # Loop through the station codes
            l_codes = df["code"].unique()
            for code in l_codes:
                df_code = df[df["code"] == code]

                # Abort if the variable is not present
                if variable_code not in df_code["code_var"].unique():
                    logging.info(
                        "Variable `{}` not found for station `{}` in file {}. Continuing...".format(
                            nc_name, code, fichier
                        )
                    )
                    continue

                # Perform the data treatment
                logging.info("Converting {} for station code: {}".format(nc_name, code))

                # Dump the values into a DataFrame
                df_var = df_code[df_code["code_var"] == variable_code].copy()

                # Apply the mask according to the NaN value
                df_var = df_var.replace(missing_value, np.nan)

                # Decoding the values and flags
                dfd = df_var.loc[:, ["D{:0n}".format(i) for i in range(1, 32)]]
                dff = df_var.loc[:, ["F{:0n}".format(i) for i in range(1, 32)]]

                # Remove the "NaN" flag
                dff = dff.fillna("")

                # Use the flag to mask the values
                val = np.asfarray(dfd.values)
                flag = dff.values
                mask = np.isin(flag, info["missing_flags"])
                val[mask] = np.nan

                # Adjust units
                val = val * info["scale_factor"] + info["add_offset"]

                # Create the DataArray and concatenate values and flags based on day-length of months
                date_range = dict(time=list())
                value_days = list()
                flag_days = list()
                for i, (index, row) in enumerate(df_var.iterrows()):
                    period = pd.Period(year=row.year, month=row.month, freq="M")
                    dates = pd.Series(
                        pd.date_range(
                            start=period.start_time, end=period.end_time, freq="D"
                        )
                    )
                    date_range["time"].extend(dates)

                    value_days.extend(val[i][range(monthrange(row.year, row.month)[1])])
                    flag_days.extend(flag[i][range(monthrange(row.year, row.month)[1])])

                ds = xr.Dataset()
                da_val = xr.DataArray(value_days, coords=date_range, dims=["time"])
                da_val = da_val.rename(nc_name)
                da_val.attrs["units"] = info["nc_units"]
                da_val.attrs["id"] = code
                da_val.attrs["element_number"] = variable_code
                da_val.attrs["standard_name"] = info["standard_name"]
                da_val.attrs["long_name"] = info["long_name"]

                da_flag = xr.DataArray(flag_days, coords=date_range, dims=["time"])
                da_flag.attrs["long_name"] = "data flag"
                da_flag.attrs["note"] = "See ECCC technical documentation for details"

                ds[nc_name] = da_val
                ds["flag"] = da_flag

                # Save as a NetCDF file
                start_year = ds.time.dt.year.values[0]
                end_year = ds.time.dt.year.values[-1]

                station_folder = rep_nc.joinpath(str(code))
                station_folder.mkdir(parents=True, exist_ok=True)

                if start_year == end_year:
                    f_nc = "{c}_{vc}_{v}_{sy}.nc".format(
                        c=code, vc=variable_code, v=nc_name, sy=start_year
                    )
                else:
                    f_nc = "{c}_{vc}_{v}_{sy}_{ey}.nc".format(
                        c=code, vc=variable_code, v=nc_name, sy=start_year, ey=end_year,
                    )

                ds.attrs["Conventions"] = "CF-1.7"

                ds.attrs[
                    "title"
                ] = "Environment and Climate Change Canada (ECCC) weather eccc"
                ds.attrs[
                    "history"
                ] = "{}: Merged from multiple individual station files to n-dimensional array.".format(
                    dt.now().strftime("%Y-%m-%d %X")
                )
                ds.attrs["version"] = "v{}".format(dt.now().strftime("%Y.%m"))
                ds.attrs["institution"] = "Environment and Climate Change Canada (ECCC)"
                ds.attrs[
                    "source"
                ] = "Weather Station data <ec.services.climatiques-climate.services.ec@canada.ca>"
                ds.attrs[
                    "references"
                ] = "https://climate.weather.gc.ca/doc/Technical_Documentation.pdf"
                ds.attrs[
                    "comment"
                ] = "Acquired on demand from data specialists at ECCC Climate Services / Services Climatiques"
                ds.attrs[
                    "redistribution"
                ] = "Redistribution policy unknown. For internal use only."

                ds.to_netcdf(station_folder.joinpath(f_nc))

    logging.warning(
        "Process completed in {:.2f} seconds".format(time.time() - func_time)
    )


# TODO: Adjust this function to allow for hourly and daily data aggregation
def aggregate_nc_files(
    source_files: Optional[Union[str, Path]] = None,
    output_folder: Optional[Union[str, Path]] = None,
    station_inventory: Union[str, Path] = None,
    time_step: str = "h",
    variables: Optional[Union[str, int, List[Union[str, int]]]] = None,
    include_flags: bool = True,
<<<<<<< HEAD
    mf_dataset_freq: Optional[str] = None,
=======
    mf_dataset_freq: Optional[str] = None
>>>>>>> 5ef69fc1
) -> None:
    """

    Parameters
    ----------
    source_files: Union[str, Path]
    output_folder: Union[str, Path]
    variables: Optional[Union[str, int, List[Union[str, int]]]]
    time_step: str
    station_inventory: Union[str, Path]
    include_flags: bool
    mf_dataset_freq: Optional[str] : resample frequency for creating output multifile dataset. E.g. 'YS': 1 year per file, '5YS': 5 y per file

    Returns
    -------
    None
    """
    func_time = time.time()

    if not station_inventory:
        raise RuntimeError(
            "Download the data from ECCC's Google Drive at:\n"
            "https://drive.google.com/open?id=1egfzGgzUb0RFu_EE5AYFZtsyXPfZ11y2"
        )

    if isinstance(source_files, str):
        source_files = Path(source_files)

    if time_step.lower() in ["h", "hour", "hourly"]:
        hourly = True
    elif time_step.lower() in ["d", "day", "daily"]:
        hourly = False
    else:
        raise ValueError("Time step must be `h` / `hourly` or `d` / `daily`.")

    if isinstance(variables, (str, int)):
        variables = [variables]
    elif variables is None:
        if hourly:
            variables = [
                89,
                94,
                123,
            ]
            variables.extend(range(76, 81))
            variables.extend(range(262, 281))
        else:
            variables = [1, 2, 3]
            variables.extend(range(10, 26))

    for variable_code in variables:
        if hourly:
            info = eccc_cf_hourly_metadata(variable_code)
        else:
            info = eccc_cf_daily_metadata(variable_code)
        variable_name = info["nc_name"]

        # Find the ECCC stations where we have available metadata
        df_inv = pd.read_csv(station_inventory, header=3)
        station_inventory = list(df_inv["Climate ID"].values)

        # Only perform aggregation on available data with corresponding metadata
        nclist = sorted(list(source_files.joinpath(variable_name).rglob("*.nc")))
        station_file_codes = [f.name.split("_")[0] for f in nclist]
<<<<<<< HEAD
        stations_to_keep = list(
            set(station_file_codes).intersection(set(station_inventory))
        )
        ds = xr.open_mfdataset(nclist, combine="nested", concat_dim="station")
        ds = ds.assign_coords(
            station_id=xr.DataArray(station_file_codes, dims="station")
        )

        rejected_stations = set(station_file_codes).difference(set(station_inventory))
        for r in rejected_stations:
            ds = ds.isel(station=(ds.station_id != r))
        # make sure data is in order to add metadata
        ds = ds.sortby(ds.station_id)

        # filter metadata for station_ids in dataset
        meta = df_inv.loc[df_inv["Climate ID"].isin(ds.station_id)]

        # for s in ds.station_id:
        #     print(s)
        #     meta.append( df_inv.loc[df_inv["Climate ID"] == s])
        meta = meta.to_xarray()
        meta.sel(index=(meta["Climate ID"] == ds.station_id))

        valid_stations = list(sorted(stations_to_keep))
        valid_stations_count = len(valid_stations)

        logging.info("Processing stations for variable `{}`.".format(variable_name))

        if len(station_file_codes) == 0:
            logging.error(
                "No stations were found containing variable filename `{}`. Exiting.".format(
                    variable_name
=======
        stations_to_keep = list(set(station_file_codes).intersection(set(station_inventory)))
        if len(nclist) > 0 :
            ds = xr.open_mfdataset(nclist, combine='nested', concat_dim='station')
            ds = ds.assign_coords(station_id=xr.DataArray(station_file_codes, dims='station'))

            rejected_stations = set(station_file_codes).difference(set(station_inventory))
            for r in rejected_stations:
                ds = ds.isel(station=(ds.station_id != r))
            if not include_flags:
                drop_vars = [vv for vv in ds.data_vars if 'flag' in vv]
                ds = ds.drop_vars(drop_vars)

            # make sure data is in order to add metadata
            ds = ds.sortby(ds.station_id)
            attrs1  = ds.attrs
            # filter metadata for station_ids in dataset
            meta = df_inv.loc[df_inv['Climate ID'].isin(ds.station_id.values)]
            # rearrange column order to have lon, lat, elev first
            cols = meta.columns.tolist()
            for rr in ['Latitude (Decimal Degrees)', 'Longitude (Decimal Degrees)', 'Elevation (m)']:
                cols.remove(rr)
            cols1 = ['Latitude (Decimal Degrees)', 'Longitude (Decimal Degrees)', 'Elevation (m)']
            cols1.extend(cols)
            meta = meta[cols1]
            meta.index.rename('station', inplace=True)
            meta = meta.to_xarray()
            meta.sortby(meta['Climate ID'])
            meta = meta.assign({'station': ds.station.values})

            meta = meta.drop(
                ['Longitude', 'Latitude'])  # these values are projected x,y values Need to know prj to potentially rename
            np.testing.assert_array_equal(meta['Climate ID'].values, ds.station_id.values)
            ds = xr.merge([ds, meta])
            ds.attrs = attrs1
            del attrs1

            # TODO rename Longitude / Latitude DD
            rename = {'Latitude (Decimal Degrees)': 'lat', 'Longitude (Decimal Degrees)': 'lon'}
            for i in rename.items():
                ds = ds.rename({i[0]: i[1]})

            valid_stations = list(sorted(stations_to_keep))
            valid_stations_count = len(valid_stations)

            logging.info("Processing stations for variable `{}`.".format(variable_name))

            if len(station_file_codes) == 0:
                logging.error(
                    "No stations were found containing variable filename `{}`. Exiting.".format(
                        variable_name
                    )
>>>>>>> 5ef69fc1
                )
                return

            logging.warning(
                "Files exist for {} ECCC stations. Metadata found for {} stations. Rejecting {} stations.".format(
                    len(station_file_codes), valid_stations_count, len(rejected_stations)
                )
            )
            logging.warning(
                "Rejected station codes are the following: {}.".format(
                    ", ".join(rejected_stations)
                )
            )

            # Find the time dimensions for all the files
            list_years = set()

<<<<<<< HEAD
        if hourly:
            for i, s in enumerate(valid_stations):
                files = [
                    int(Path(f).stem.split("_")[-1])
                    for f in Path(source_files).rglob(
                        "{}*{}*{}*.nc".format(s, variable_code, variable_name)
                    )
                ]
                list_years.update(files)

            # list_years = [int(Path(f).stem.split("_")[-1]) for f in list_files_to_combine]
            year_start, year_end = min(list_years), max(list_years)

            # Calculate the dimensions of the output NetCDF
            time_index = pd.date_range(
                start="{}-01-01".format(year_start),
                end="{}-01-01".format(year_end + 1),
                freq="H",
            )[:-1]

        else:
            time_index = pd.date_range(
                start="1840-01-01", end="{}-01-01".format(dt.today().year), freq="D"
            )
=======
            if hourly:
                for i, s in enumerate(valid_stations):
                    files = [
                        int(Path(f).stem.split("_")[-1])
                        for f in Path(source_files).rglob(
                            "{}*{}*{}*.nc".format(s, variable_code, variable_name)
                        )
                    ]
                    list_years.update(files)
>>>>>>> 5ef69fc1

                # list_years = [int(Path(f).stem.split("_")[-1]) for f in list_files_to_combine]
                year_start, year_end = min(list_years), max(list_years)

<<<<<<< HEAD
        dsOut = xr.Dataset(
            coords={
                "time": time_index,
                "station": ds.station,
                "station_id": ds.station_id,
            },
            attrs=ds.attrs,
        )

        for vv in ds.data_vars:
            dsOut[vv] = ds[
                vv
            ]  # assign data varaibles to output datasset ... will align with time coords

        output_folder = output_folder.joinpath("merged")
        output_folder.mkdir(parents=True, exist_ok=True)

        file_out = Path(output_folder).joinpath(
            "{}_eccc_{}".format(variable_name, "hourly" if hourly else "daily",)
        )

        if mf_dataset_freq is not None:
            _, datasets = zip(
                *dsOut.resample(time=mf_dataset_freq)
            )  # output mf_dataseset using resampling frequency
        else:
            datasets = [dsOut]

        paths = [
            f'{file_out}_{dd.time.dt.year.min().values}-{dd.time.dt.year.max().values}_created{dt.now().strftime("%Y%m%d")}.nc'
            for dd in datasets
        ]

        comp = dict(zlib=True, complevel=5)
        encoding = {var: comp for var in datasets[0].data_vars}

        with ProgressBar():
            for ii in zip(datasets, paths):
                dd, path = ii
                dd.to_netcdf(
                    path, engine="h5netcdf", format="NETCDF4", encoding=encoding
                )

    logging.warning(
        "Process completed in {:.2f} seconds".format(time.time() - func_time)
    )

=======
                # Calculate the dimensions of the output NetCDF
                time_index = pd.date_range(
                    start="{}-01-01".format(year_start),
                    end="{}-01-01".format(year_end + 1),
                    freq="H",
                )[:-1]

            else:
                time_index = pd.date_range(
                    start="1840-01-01", end="{}-01-01".format(dt.today().year), freq="D"
                )

            logging.info("Preparing the NetCDF.")
            logging.info(
                "Number of ECCC stations: {}, time steps: {}.".format(
                    valid_stations_count, time_index.size
                )
            )

            dsOut = xr.Dataset(coords={'time': time_index, 'station': ds.station, 'station_id': ds.station_id},
                               attrs=ds.attrs)


            for vv in ds.data_vars:
                dsOut[vv] = ds[vv]  # assign data varaibles to output datasset ... will align with time coords

            output_folder = output_folder.joinpath("merged")
            output_folder.mkdir(parents=True, exist_ok=True)

            file_out = Path(output_folder).joinpath(
                "{}_eccc_{}".format(
                    variable_name,
                    "hourly" if hourly else "daily",

                )
            )

            if mf_dataset_freq is not None:
                _, datasets = zip(*dsOut.resample(time=mf_dataset_freq))  # output mf_dataseset using resampling frequency
            else:
                datasets = [dsOut]

            paths = [
                f'{file_out}_{dd.time.dt.year.min().values}-{dd.time.dt.year.max().values}_created{dt.now().strftime("%Y%m%d")}.nc'
                for dd in datasets]

            comp = dict(zlib=True, complevel=5)
            encoding = {var: comp for var in datasets[0].data_vars}

            with ProgressBar():
                for ii in zip(datasets, paths):
                    dd, path = ii
                    dd.to_netcdf(path, engine='h5netcdf', format='NETCDF4', encoding=encoding)
        else:
            logging.info("No files found for variable `{}`.".format(variable_name))
>>>>>>> 5ef69fc1
    #     if file_out.exists():
    #         file_out.unlink()
    #
    #     ds = netCDF4.Dataset(file_out, "w", format="NETCDF4")
    #     ds.createDimension("time", None)
    #     ds.createDimension("station", valid_stations_count)
    #
    #     # creation de la variable
    #     least_significant_digit = info["least_significant_digit"]
    #     nc_var = ds.createVariable(
    #         variable_name,
    #         datatype="f4",
    #         dimensions=("time", "station"),
    #         zlib=True,
    #         least_significant_digit=least_significant_digit,
    #         chunksizes=(100000, 1),
    #     )
    #     nc_var.units = info["nc_units"]
    #
    #     nc_flag = None
    #     if include_flags:
    #         # Create variable for the flags
    #         nc_flag = ds.createVariable(
    #             "flag",
    #             datatype="S1",
    #             dimensions=("time", "station"),
    #             zlib=True,
    #             chunksizes=(100000, 1),
    #         )
    #         nc_flag.long_name = "data flag"
    #         nc_flag.note = "See ECCC technical documentation for details"
    #
    #     # Create the time variable
    #     nc_time = ds.createVariable("time", "f8", dimensions="time")
    #     tunits = time_index[0].strftime("days since %Y-%m-%d %H:%M:%S")
    #     nc_time.units = tunits
    #     nc_time.calendar = "proleptic_gregorian"
    #     time_num = cftime.date2num(time_index.to_pydatetime(), tunits)
    #     nc_time[:] = time_num
    #     ds.sync()
    #
    #     # Write out the appropriate ECCC metadata
    #     nc_name = ds.createVariable("name", "str", dimensions="station")
    #     nc_name.long_name = "Name"
    #     nc_lon = ds.createVariable("lon", "f8", dimensions="station")
    #     nc_lon.units = "degrees"
    #     nc_lon.long_name = "Longitude (Decimal Degrees)"
    #     nc_lon.standard_name = "longitude"
    #     nc_lat = ds.createVariable("lat", "f8", dimensions="station")
    #     nc_lat.units = "degrees"
    #     nc_lat.long_name = "Latitude (Decimal Degrees)"
    #     nc_lat.standard_name = "latitude"
    #     nc_province = ds.createVariable("province", "str", dimensions="station")
    #     nc_province.long_name = "Province"
    #     nc_elevation = ds.createVariable("elevation", "f", dimensions="station")
    #     nc_elevation.units = "m"
    #     nc_elevation.long_name = "Elevation"
    #     nc_elevation.standard_name = "height"
    #     nc_climate_id = ds.createVariable("climate_id", "str", dimensions="station")
    #     nc_climate_id.long_name = "Climate ID"
    #     nc_station_id = ds.createVariable("station_id", "str", dimensions="station")
    #     nc_station_id.long_name = "Station ID"
    #     nc_wmo_id = ds.createVariable("wmo_id", "str", dimensions="station")
    #     nc_wmo_id.long_name = "WMO ID"
    #     nc_tc_id = ds.createVariable("tc_id", "str", dimensions="station")
    #     nc_tc_id.long_name = "TC ID"
    #     ds.sync()
    #
    #     # Use a Pandas DataFrame to align the data
    #     # df_tot = pd.DataFrame(index=time_index)
    #     # df_tot = xr.Dataset(coords=dict(time=time_index))
    #
    #     # Grab ECCC station metadata for entry
    #     for iter_station, station in enumerate(valid_stations):
    #         t00 = time.time()
    #         logging.info(
    #             "Collecting data from station {}/{}: Station ID {}.".format(
    #                 iter_station + 1, valid_stations_count, station
    #             )
    #         )
    #         df_stat = df_inv.loc[df_inv["Climate ID"] == station]
    #
    #         # Only take one metadata entry per station
    #         if df_stat.shape[0] != 1:
    #             logging.warning(
    #                 "Duplicate metadata found for station {}. Skipping.".format(station)
    #             )
    #             continue
    #         df_stat = df_stat.iloc[0]
    #
    #         # Open files with special handling for multi-year data
    #         list_station_files = [
    #             f
    #             for f in source_files.rglob(
    #                 "{}*{}*{}*.nc".format(station, variable_code, variable_name)
    #             )
    #         ]
    #         # single_year_files = []
    #         # multi_year_files = []
    #         # for file in list_station_files:
    #         #     a1 = file.name.split("_")[-2]
    #         #     a2 = file.name.split("_")[-1][:4]
    #         #     if a1 != a2:
    #         #         multi_year_files.append(file)
    #         #     else:
    #         #         single_year_files.append(file)
    #
    #         # Annual data treatment
    #         if len(list_station_files) > 0:
    #             try:
    #                 ds_single = xr.open_mfdataset(
    #                     list_station_files, combine="by_coords"
    #                 )
    #             except ValueError:
    #                 logging.exception(
    #                     "Unable to read by coordinates. Skipping station: {}".format(
    #                         station
    #                     )
    #                 )
    #                 continue
    #         else:
    #             continue
    #             #
    #             # df_tot[variable_name] = ds_single[variable_name].to_dataframe()
    #             #
    #             # if include_flags:
    #             #     df_tot["flag"] = ds_single["flag"].to_dataframe()
    #
    #         # Add multi-annual data
    #         # for fichier in multi_year_files:
    #         #     logging.info(
    #         #         "Special handling for multi-year data file: {}".format(fichier)
    #         #     )
    #         #     # Read data into a dataframe and keep valid entries only
    #         #     df = xr.open_dataset(fichier).to_dataframe()
    #         #     df_valid = df.loc[~df[variable_name].isnull()]
    #         #
    #         #     # Traitement special pour les donnees en double
    #         #     #
    #         #     # Dans les fichiers multi-annuels, il arrive qu'il y ait plusieurs
    #         #     # entrees pour les memes dates/eccc
    #         #     #
    #         #     # *** CA NE DEVRAIT PAS ARRIVER ***
    #         #     #
    #         #     if not df_valid.index.is_unique:
    #         #         logging.warning("Donnees en double ... on applique une patch ...")
    #         #         # Pour les temps ou on a plus d'une donnee valide, on garde la derniere
    #         #         df_valid = df_valid[
    #         #             not df_valid.index.duplicated(keep=double_handling)
    #         #         ]
    #         #         assert df_valid.index.is_unique
    #         #
    #         #     if df_valid.index.size != 0:
    #         #         df_tot.loc[df_valid.index, variable_name] = df_valid[variable_name]
    #         #         if include_flags:
    #         #             df_tot.loc[df_valid.index, "flag"] = df_valid["flag"]
    #
    #         # Dump the data into the output container
    #         # nc_var[:, iter_station] = df_tot[variable_name].values
    #         logging.info("Or maybe it's over here?")
    #         nc_var[:, iter_station] = ds_single[variable_name].values
    #         logging.info("It could be this?")
    #
    #         if include_flags:
    #             # nc_flag[:, iter_station] = df_tot["flag"].values
    #             nc_flag[:, iter_station] = ds_single["flag"].values
    #
    #         logging.info(
    #             "Added {:} data entries.".format(int(ds_single[variable_name].count()))
    #         )
    #
    #         # # Remove the df_tot values
    #         # df_tot.drop(columns=[variable_name])
    #         # if include_flags:
    #         #     df_tot.drop(columns=["flag"])
    #
    #         # Add the metadata to the file
    #         nc_name[iter_station] = df_stat["Name"]
    #         nc_province[iter_station] = df_stat["Province"]
    #         nc_lat[iter_station] = df_stat["Latitude (Decimal Degrees)"]
    #         nc_lon[iter_station] = df_stat["Longitude (Decimal Degrees)"]
    #         nc_elevation[iter_station] = df_stat["Elevation (m)"]
    #         nc_climate_id[iter_station] = str(df_stat["Climate ID"])
    #         nc_station_id[iter_station] = str(df_stat["Station ID"])
    #         nc_wmo_id[iter_station] = str(df_stat["WMO ID"])
    #         nc_tc_id[iter_station] = str(df_stat["TC ID"])
    #         ds.sync()
    #
    #         logging.info(
    #             "Transaction duration: {:.2f} seconds.".format(time.time() - t00)
    #         )
    #
    #     ds.Conventions = "CF-1.7"
    #
    #     ds.title = "Environment and Climate Change Canada (ECCC) weather eccc"
    #     ds.history = "{}: Merged from multiple individual station files to n-dimensional array.".format(
    #         dt.now().strftime("%Y-%m-%d %X")
    #     )
    #     ds.version = "v{}".format(dt.now().strftime("%Y.%m"))
    #     ds.institution = "Environment and Climate Change Canada (ECCC)"
    #     ds.source = "Weather Station data <ec.services.climatiques-climate.services.ec@canada.ca>"
    #     ds.references = "https://climate.weather.gc.ca/doc/Technical_Documentation.pdf"
    #     ds.comment = "Acquired on demand from data specialists at ECCC Climate Services / Services Climatiques"
    #     ds.redistribution = "Redistribution policy unknown. For internal use only."
    #
    #     ds.close()
<<<<<<< HEAD

=======
    # logging.warning(
    #     "Process completed in {:.2f} seconds".format(time.time() - func_time)
>>>>>>> 5ef69fc1
    # )<|MERGE_RESOLUTION|>--- conflicted
+++ resolved
@@ -13,7 +13,6 @@
 #######################################################################
 import logging
 import time
-from dask.diagnostics import ProgressBar
 from calendar import monthrange
 from datetime import datetime as dt
 from logging import config
@@ -421,11 +420,7 @@
     time_step: str = "h",
     variables: Optional[Union[str, int, List[Union[str, int]]]] = None,
     include_flags: bool = True,
-<<<<<<< HEAD
-    mf_dataset_freq: Optional[str] = None,
-=======
     mf_dataset_freq: Optional[str] = None
->>>>>>> 5ef69fc1
 ) -> None:
     """
 
@@ -490,40 +485,6 @@
         # Only perform aggregation on available data with corresponding metadata
         nclist = sorted(list(source_files.joinpath(variable_name).rglob("*.nc")))
         station_file_codes = [f.name.split("_")[0] for f in nclist]
-<<<<<<< HEAD
-        stations_to_keep = list(
-            set(station_file_codes).intersection(set(station_inventory))
-        )
-        ds = xr.open_mfdataset(nclist, combine="nested", concat_dim="station")
-        ds = ds.assign_coords(
-            station_id=xr.DataArray(station_file_codes, dims="station")
-        )
-
-        rejected_stations = set(station_file_codes).difference(set(station_inventory))
-        for r in rejected_stations:
-            ds = ds.isel(station=(ds.station_id != r))
-        # make sure data is in order to add metadata
-        ds = ds.sortby(ds.station_id)
-
-        # filter metadata for station_ids in dataset
-        meta = df_inv.loc[df_inv["Climate ID"].isin(ds.station_id)]
-
-        # for s in ds.station_id:
-        #     print(s)
-        #     meta.append( df_inv.loc[df_inv["Climate ID"] == s])
-        meta = meta.to_xarray()
-        meta.sel(index=(meta["Climate ID"] == ds.station_id))
-
-        valid_stations = list(sorted(stations_to_keep))
-        valid_stations_count = len(valid_stations)
-
-        logging.info("Processing stations for variable `{}`.".format(variable_name))
-
-        if len(station_file_codes) == 0:
-            logging.error(
-                "No stations were found containing variable filename `{}`. Exiting.".format(
-                    variable_name
-=======
         stations_to_keep = list(set(station_file_codes).intersection(set(station_inventory)))
         if len(nclist) > 0 :
             ds = xr.open_mfdataset(nclist, combine='nested', concat_dim='station')
@@ -575,7 +536,6 @@
                     "No stations were found containing variable filename `{}`. Exiting.".format(
                         variable_name
                     )
->>>>>>> 5ef69fc1
                 )
                 return
 
@@ -593,32 +553,6 @@
             # Find the time dimensions for all the files
             list_years = set()
 
-<<<<<<< HEAD
-        if hourly:
-            for i, s in enumerate(valid_stations):
-                files = [
-                    int(Path(f).stem.split("_")[-1])
-                    for f in Path(source_files).rglob(
-                        "{}*{}*{}*.nc".format(s, variable_code, variable_name)
-                    )
-                ]
-                list_years.update(files)
-
-            # list_years = [int(Path(f).stem.split("_")[-1]) for f in list_files_to_combine]
-            year_start, year_end = min(list_years), max(list_years)
-
-            # Calculate the dimensions of the output NetCDF
-            time_index = pd.date_range(
-                start="{}-01-01".format(year_start),
-                end="{}-01-01".format(year_end + 1),
-                freq="H",
-            )[:-1]
-
-        else:
-            time_index = pd.date_range(
-                start="1840-01-01", end="{}-01-01".format(dt.today().year), freq="D"
-            )
-=======
             if hourly:
                 for i, s in enumerate(valid_stations):
                     files = [
@@ -628,60 +562,10 @@
                         )
                     ]
                     list_years.update(files)
->>>>>>> 5ef69fc1
 
                 # list_years = [int(Path(f).stem.split("_")[-1]) for f in list_files_to_combine]
                 year_start, year_end = min(list_years), max(list_years)
 
-<<<<<<< HEAD
-        dsOut = xr.Dataset(
-            coords={
-                "time": time_index,
-                "station": ds.station,
-                "station_id": ds.station_id,
-            },
-            attrs=ds.attrs,
-        )
-
-        for vv in ds.data_vars:
-            dsOut[vv] = ds[
-                vv
-            ]  # assign data varaibles to output datasset ... will align with time coords
-
-        output_folder = output_folder.joinpath("merged")
-        output_folder.mkdir(parents=True, exist_ok=True)
-
-        file_out = Path(output_folder).joinpath(
-            "{}_eccc_{}".format(variable_name, "hourly" if hourly else "daily",)
-        )
-
-        if mf_dataset_freq is not None:
-            _, datasets = zip(
-                *dsOut.resample(time=mf_dataset_freq)
-            )  # output mf_dataseset using resampling frequency
-        else:
-            datasets = [dsOut]
-
-        paths = [
-            f'{file_out}_{dd.time.dt.year.min().values}-{dd.time.dt.year.max().values}_created{dt.now().strftime("%Y%m%d")}.nc'
-            for dd in datasets
-        ]
-
-        comp = dict(zlib=True, complevel=5)
-        encoding = {var: comp for var in datasets[0].data_vars}
-
-        with ProgressBar():
-            for ii in zip(datasets, paths):
-                dd, path = ii
-                dd.to_netcdf(
-                    path, engine="h5netcdf", format="NETCDF4", encoding=encoding
-                )
-
-    logging.warning(
-        "Process completed in {:.2f} seconds".format(time.time() - func_time)
-    )
-
-=======
                 # Calculate the dimensions of the output NetCDF
                 time_index = pd.date_range(
                     start="{}-01-01".format(year_start),
@@ -737,7 +621,6 @@
                     dd.to_netcdf(path, engine='h5netcdf', format='NETCDF4', encoding=encoding)
         else:
             logging.info("No files found for variable `{}`.".format(variable_name))
->>>>>>> 5ef69fc1
     #     if file_out.exists():
     #         file_out.unlink()
     #
@@ -944,10 +827,6 @@
     #     ds.redistribution = "Redistribution policy unknown. For internal use only."
     #
     #     ds.close()
-<<<<<<< HEAD
-
-=======
     # logging.warning(
     #     "Process completed in {:.2f} seconds".format(time.time() - func_time)
->>>>>>> 5ef69fc1
     # )